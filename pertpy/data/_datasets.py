from pathlib import Path

import muon as mu
import scanpy as sc
from anndata import AnnData
from mudata import MuData
from scanpy import settings

from pertpy.data._dataloader import _download


def burczynski_crohn() -> AnnData:  # pragma: no cover
    """Bulk data with conditions ulcerative colitis (UC) and Crohn's disease (CD).

    The study assesses transcriptional profiles in peripheral blood mononuclear
    cells from 42 healthy individuals, 59 CD patients, and 26 UC patients by
    hybridization to microarrays interrogating more than 22,000 sequences.

    Reference:
        Burczynski et al., "Molecular classification of Crohn's disease and
        ulcerative colitis patients using transcriptional profiles in peripheral blood mononuclear cells"
        J Mol Diagn 8, 51 (2006). PMID:16436634.

    Returns:
        :class:`~anndata.AnnData` object of the Burczynski dataset
    """
    return sc.datasets.burczynski06()


def papalexi_2021() -> MuData:  # pragma: no cover
    """Dataset of the Mixscape Vignette.

    https://satijalab.org/seurat/articles/mixscape_vignette.html

    Reference:
    Papalexi, E., Mimitou, E.P., Butler, A.W. et al. Characterizing the molecular regulation
    of inhibitory immune checkpoints with multimodal single-cell screens.
    Nat Genet 53, 322–331 (2021). https://doi.org/10.1038/s41588-021-00778-2

    Returns:
        :class:`~anndata.AnnData` object of the Crispr dataset
    """
    output_file_name = "papalexi_2021.h5mu"
    output_file_path = settings.datasetdir.__str__() + "/" + output_file_name
    if not Path(output_file_path).exists():
        _download(
            url="https://figshare.com/ndownloader/files/36509460",
            output_file_name=output_file_name,
            output_path=settings.datasetdir,
            is_zip=False,
        )
        mudata = mu.read(filename=settings.datasetdir.__str__() + "/" + output_file_name)
    else:
        mudata = mu.read(output_file_path)

    return mudata


def sc_sim_augur() -> AnnData:  # pragma: no cover
    """Simulated test dataset used the Usage example for the Augur.

    https://github.com/neurorestore/Augur

    Returns:
        :class:`~anndata.AnnData` object of a simulated single-cell RNA seq dataset
    """
    output_file_name = "sc_sim_augur.h5ad"
    output_file_path = settings.datasetdir.__str__() + "/" + output_file_name
    if not Path(output_file_path).exists():
        _download(
            url="https://figshare.com/ndownloader/files/31645886",
            output_file_name=output_file_name,
            output_path=settings.datasetdir,
            is_zip=False,
        )
        adata = sc.read_h5ad(filename=settings.datasetdir.__str__() + "/" + output_file_name)
    else:
        adata = sc.read_h5ad(output_file_path)

    return adata


def bhattacherjee() -> AnnData:  # pragma: no cover
    """Processed single-cell data PFC adult mice under cocaine self-administration.

    Adult mice were subject to cocaine self-administration, samples were
    collected a three time points: Maintance, 48h after cocaine withdrawal and
    15 days after cocaine withdrawal.

    Reference:
        Bhattacherjee A, Djekidel MN, Chen R, Chen W, Tuesta LM, Zhang Y. Cell
        type-specific transcriptional programs in mouse prefrontal cortex during
        adolescence and addiction. Nat Commun. 2019 Sep 13;10(1):4169.
        doi: 10.1038/s41467-019-12054-3. PMID: 31519873; PMCID: PMC6744514.

    Returns:
        :class:`~anndata.AnnData` object of a single-cell RNA seq dataset
    """
    output_file_name = "bhattacherjee_rna.h5ad"
    output_file_path = settings.datasetdir.__str__() + "/" + output_file_name
    if not Path(output_file_path).exists():
        _download(
            url="https://figshare.com/ndownloader/files/34526528",
            output_file_name=output_file_name,
            output_path=settings.datasetdir,
            is_zip=False,
        )
        adata = sc.read_h5ad(filename=settings.datasetdir.__str__() + "/" + output_file_name)
    else:
        adata = sc.read_h5ad(output_file_path)

    return adata


def sciplex3_raw() -> AnnData:  # pragma: no cover
    """Raw sciplex3 perturbation dataset curated for perturbation modeling.

    Reference:
        Srivatsan SR, McFaline-Figueroa JL, Ramani V, Saunders L, Cao J, Packer J,
        Pliner HA, Jackson DL, Daza RM, Christiansen L, Zhang F, Steemers F,
        Shendure J, Trapnell C. Massively multiplex chemical transcriptomics at
        single-cell resolution. Science. 2020 Jan 3;367(6473):45-51.
        doi: 10.1126/science.aax6234. Epub 2019 Dec 5. PMID: 31806696; PMCID: PMC7289078.

    Returns:
        :class:`~anndata.AnnData` object of a single-cell RNA seq dataset
    """
    output_file_name = "sciplex3.h5ad"
    output_file_path = settings.datasetdir.__str__() + "/" + output_file_name
    if not Path(output_file_path).exists():
        _download(
            url="https://figshare.com/ndownloader/files/33979517",
            output_file_name=output_file_name,
            output_path=settings.datasetdir,
            is_zip=False,
        )
        adata = sc.read_h5ad(filename=settings.datasetdir.__str__() + "/" + output_file_name)
    else:
        adata = sc.read_h5ad(output_file_path)

    return adata


def frangieh_2021() -> AnnData:  # pragma: no cover
    """Processed perturb-CITE-seq data with multi-modal RNA and protein single-cell profiling.

    We profiled RNA and 20 surface proteins in over 218,000 cells under ~750 perturbations,
    chosen by their membership in an immune evasion program that is associated with
    immunotherapy resistance in patients.

    Reference:
        Frangieh, C.J., Melms, J.C., Thakore, P.I. et al. Multimodal pooled Perturb-CITE-seq
        screens in patient models define mechanisms of cancer immune evasion.
        Nat Genet 53, 332–341 (2021). https://doi.org/10.1038/s41588-021-00779-1

    Returns:
        :class:`~anndata.AnnData` object of a Perturb-CITE-seq data
    """
    output_file_name = "frangieh_2021.h5ad"
    output_file_path = settings.datasetdir.__str__() + "/" + output_file_name
    if not Path(output_file_path).exists():
        _download(
            url="https://figshare.com/ndownloader/files/34013717",
            output_file_name=output_file_name,
            output_path=settings.datasetdir,
            is_zip=False,
        )
        adata = sc.read_h5ad(filename=settings.datasetdir.__str__() + "/" + output_file_name)
    else:
        adata = sc.read_h5ad(output_file_path)

    return adata


def frangieh_2021_raw() -> AnnData:  # pragma: no cover
    """Raw Perturb-CITE-seq data with multi-modal RNA and protein single-cell profiling readout.

    We profiled RNA and 20 surface proteins in over 218,000 cells under ~750 perturbations,
    chosen by their membership in an immune evasion program that is associated with
    immunotherapy resistance in patients.

    Reference:
        Frangieh, C.J., Melms, J.C., Thakore, P.I. et al. Multimodal pooled Perturb-CITE-seq
        screens in patient models define mechanisms of cancer immune evasion.
        Nat Genet 53, 332–341 (2021). https://doi.org/10.1038/s41588-021-00779-1

    Returns:
        :class:`~anndata.AnnData` object of raw Perturb-CITE-seq data
    """
    output_file_name = "frangieh_2021.h5ad"
    output_file_path = settings.datasetdir.__str__() + "/" + output_file_name
    if not Path(output_file_path).exists():
        _download(
            url="https://figshare.com/ndownloader/files/34012565",
            output_file_name=output_file_name,
            output_path=settings.datasetdir,
            is_zip=False,
        )
        adata = sc.read_h5ad(filename=settings.datasetdir.__str__() + "/" + output_file_name)
    else:
        adata = sc.read_h5ad(output_file_path)

    return adata


def dixit_2016_raw() -> AnnData:  # pragma: no cover
    """Perturb-seq: scRNA-seq with pooled CRISPR-KO perturbations.

    scRNA-seq with pooled CRISPR-KO perturbations in 200,000 cells across six screens
    unstimulated BMDC, BMDC stimulated at 3hr, TFs in K562 at 7 and 13 days post transduction,
    and 13 days at a higher MOI of perturbations.

    Reference:
        Dixit A, Parnas O, Li B, Chen J et al. Perturb-Seq: Dissecting Molecular Circuits with
        Scalable Single-Cell RNA Profiling of Pooled Genetic Screens.
        Cell 2016 Dec 15;167(7):1853-1866.e17. DOI:https://doi.org/10.1016/j.cell.2016.11.038

    Returns:
        :class:`~anndata.AnnData` object of raw Perturb-seq data
    """
    output_file_name = "dixit_2016_raw.h5ad"
    output_file_path = settings.datasetdir.__str__() + "/" + output_file_name
    if not Path(output_file_path).exists():
        _download(
            url="https://figshare.com/ndownloader/files/34012565",
            output_file_name=output_file_name,
            output_path=settings.datasetdir,
            is_zip=False,
        )
        adata = sc.read_h5ad(filename=settings.datasetdir.__str__() + "/" + output_file_name)
    else:
        adata = sc.read_h5ad(output_file_path)

    return adata


def dixit_2016() -> AnnData:  # pragma: no cover
    """Perturb-seq: scRNA-seq with pooled CRISPR-KO perturbations.

    scRNA-seq with pooled CRISPR-KO perturbations in 200,000 cells across six screens
    unstimulated BMDC, BMDC stimulated at 3hr, TFs in K562 at 7 and 13 days post trasnduction,
    and 13 days at a higher MOI of perturbations.

    Reference:
        Dixit A, Parnas O, Li B, Chen J et al. Perturb-Seq: Dissecting Molecular Circuits with
        Scalable Single-Cell RNA Profiling of Pooled Genetic Screens.
        Cell 2016 Dec 15;167(7):1853-1866.e17. DOI:https://doi.org/10.1016/j.cell.2016.11.038

    Returns:
        :class:`~anndata.AnnData` object of Perturb-seq data
    """
    output_file_name = "dixit_2016.h5ad"
    output_file_path = settings.datasetdir.__str__() + "/" + output_file_name
    if not Path(output_file_path).exists():
        _download(
            url="https://figshare.com/ndownloader/files/34014608",
            output_file_name=output_file_name,
            output_path=settings.datasetdir,
            is_zip=False,
        )
        adata = sc.read_h5ad(filename=settings.datasetdir.__str__() + "/" + output_file_name)
    else:
        adata = sc.read_h5ad(output_file_path)

    return adata


def norman_2019() -> AnnData:  # pragma: no cover
    """Processed single-cell, pooled CRISPR screening.

    Single-cell, pooled CRISPR screening experiment comparing the transcriptional effects of
    overexpressing genes alone or in combination

    Reference:
        Norman, Thomas M et al. “Exploring genetic interaction manifolds constructed from rich
        single-cell phenotypes.” Science (New York, N.Y.) vol. 365,6455 (2019): 786-793.
        doi:10.1126/science.aax4438

    Returns:
        :class:`~anndata.AnnData` object of sc pooled CRISPR screening
    """
    output_file_name = "norman_2019.h5ad"
    output_file_path = settings.datasetdir.__str__() + "/" + output_file_name
    if not Path(output_file_path).exists():
        _download(
            url="https://figshare.com/ndownloader/files/34027562",
            output_file_name=output_file_name,
            output_path=settings.datasetdir,
            is_zip=False,
        )
        adata = sc.read_h5ad(filename=settings.datasetdir.__str__() + "/" + output_file_name)
    else:
        adata = sc.read_h5ad(output_file_path)

    return adata


def norman_2019_raw() -> AnnData:  # pragma: no cover
    """Raw single-cell, pooled CRISPR screening.

    Single-cell, pooled CRISPR screening experiment comparing the transcriptional effects of
    overexpressing genes alone or in combination

    Reference:
        Norman, Thomas M et al. “Exploring genetic interaction manifolds constructed from rich
        single-cell phenotypes.” Science (New York, N.Y.) vol. 365,6455 (2019): 786-793.
        doi:10.1126/science.aax4438

    Returns:
        :class:`~anndata.AnnData` object of sc pooled CRISPR screening
    """
    output_file_name = "norman_2019_raw.h5ad"
    output_file_path = settings.datasetdir.__str__() + "/" + output_file_name
    if not Path(output_file_path).exists():
        _download(
            url="https://figshare.com/ndownloader/files/34002548",
            output_file_name=output_file_name,
            output_path=settings.datasetdir,
            is_zip=False,
        )
        adata = sc.read_h5ad(filename=settings.datasetdir.__str__() + "/" + output_file_name)
    else:
        adata = sc.read_h5ad(output_file_path)

    return adata


def dialogue_example() -> AnnData:  # pragma: no cover
    """Example dataset used to feature DIALOGUE.

    https://github.com/livnatje/DIALOGUE/wiki/Example

    Returns:
        :class:`~anndata.AnnData` object
    """
    output_file_name = "dialogue_example.h5ad"
    output_file_path = settings.datasetdir.__str__() + "/" + output_file_name
    if not Path(output_file_path).exists():
        _download(
            url="https://figshare.com/ndownloader/files/34490714",
            output_file_name=output_file_name,
            output_path=settings.datasetdir,
            is_zip=False,
        )
        adata = sc.read_h5ad(filename=settings.datasetdir.__str__() + "/" + output_file_name)
    else:
        adata = sc.read_h5ad(output_file_path)

    return adata


def kang_2018() -> AnnData:  # pragma: no cover
    """Processed multiplexing droplet-based single cell RNA-sequencing using genetic barcodes

    HiSeq 2500 data for sequencing of PBMCs from SLE patients and 2 controls. We collected 1M cells
    each from frozen PBMC samples that were Ficoll isolated and prepared using the 10x Single Cell
    instrument according to standard protocol. Samples A, B, and C were prepared on the instrument
    directly following thaw, while samples 2.1 and 2.2 were cultured for 6 hours with (B) or
    without (A) IFN-beta stimulation prior to loading on the 10x Single Cell instrument.

    Reference:
        Kang, H., Subramaniam, M., Targ, S. et al. Multiplexed droplet single-cell RNA-sequencing
        using natural genetic variation.
        Nat Biotechnol 36, 89–94 (2018). https://doi.org/10.1038/nbt.4042

    Returns:
        :class:`~anndata.AnnData` object of droplet-based single cell RNA-sequencing
    """
    output_file_name = "kang_2018.h5ad"
    output_file_path = settings.datasetdir.__str__() + "/" + output_file_name
    if not Path(output_file_path).exists():
        _download(
            url="https://figshare.com/ndownloader/files/34464122",
            output_file_name=output_file_name,
            output_path=settings.datasetdir,
            is_zip=False,
        )
        adata = sc.read_h5ad(filename=settings.datasetdir.__str__() + "/" + output_file_name)
    else:
        adata = sc.read_h5ad(output_file_path)

    return adata


<<<<<<< HEAD
def stephenson_2021_subsampled() -> AnnData:  # pragma: no cover
    """Processed 10X 5' scRNA-seq data from PBMC of COVID-19 patients and healthy donors

    The study profiled peripheral blood mononuclear cells from 90 COVID-19 patients with different disease severity and 23 healthy control donors.
    Here the dataset was downsampled to approx. 500 cells per donor and cells were mapped to a reference atlas of healthy PBMCs from 12 studies
    with scArches.

    Reference:
        Stephenson, E., Reynolds, G., Botting, R. A., et al. (2021).
        Single-cell multi-omics analysis of the immune response in COVID-19.
        Nature Medicine, 27(5). https://doi.org/10.1038/s41591-021-01329-2


    Returns:
        :class:`~anndata.AnnData` object of scRNA-seq profiles
    """
    output_file_name = "stephenson_2021_subsampled.h5ad"
    output_file_path = settings.datasetdir.__str__() + "/" + output_file_name
    if not Path(output_file_path).exists():
        _download(
            url="https://figshare.com/ndownloader/files/38171703",
=======
def haber_2017_regions() -> AnnData:  # pragma: no cover
    """Raw single-cell, pooled CRISPR screening.

    Epithelial cells from the small intestine and organoids of mice.
    Some of the cells were also subject to Salmonella or Heligmosomoides polygyrus infection (day 3 and day 10).

    Reference:
        Haber, Adam L. et al. “A single-cell survey of the small intestinal epithelium” Nature vol. 551 (2017): 333-339
        doi:10.1038/nature24489

    Returns:
        :class:`~anndata.AnnData` object
    """
    output_file_name = "haber_2017_regions.h5ad"
    output_file_path = settings.datasetdir.__str__() + "/" + output_file_name
    if not Path(output_file_path).exists():
        _download(
            url="https://figshare.com/ndownloader/files/38169900",
>>>>>>> 33874697
            output_file_name=output_file_name,
            output_path=settings.datasetdir,
            is_zip=False,
        )
        adata = sc.read_h5ad(filename=settings.datasetdir.__str__() + "/" + output_file_name)
    else:
        adata = sc.read_h5ad(output_file_path)
<<<<<<< HEAD
=======

>>>>>>> 33874697
    return adata<|MERGE_RESOLUTION|>--- conflicted
+++ resolved
@@ -382,7 +382,6 @@
     return adata
 
 
-<<<<<<< HEAD
 def stephenson_2021_subsampled() -> AnnData:  # pragma: no cover
     """Processed 10X 5' scRNA-seq data from PBMC of COVID-19 patients and healthy donors
 
@@ -404,7 +403,15 @@
     if not Path(output_file_path).exists():
         _download(
             url="https://figshare.com/ndownloader/files/38171703",
-=======
+            output_path=settings.datasetdir,
+            is_zip=False,
+        )
+        adata = sc.read_h5ad(filename=settings.datasetdir.__str__() + "/" + output_file_name)
+    else:
+        adata = sc.read_h5ad(output_file_path)
+    return adata
+
+
 def haber_2017_regions() -> AnnData:  # pragma: no cover
     """Raw single-cell, pooled CRISPR screening.
 
@@ -423,16 +430,11 @@
     if not Path(output_file_path).exists():
         _download(
             url="https://figshare.com/ndownloader/files/38169900",
->>>>>>> 33874697
-            output_file_name=output_file_name,
-            output_path=settings.datasetdir,
-            is_zip=False,
-        )
-        adata = sc.read_h5ad(filename=settings.datasetdir.__str__() + "/" + output_file_name)
-    else:
-        adata = sc.read_h5ad(output_file_path)
-<<<<<<< HEAD
-=======
-
->>>>>>> 33874697
+            output_file_name=output_file_name,
+            output_path=settings.datasetdir,
+            is_zip=False,
+        )
+        adata = sc.read_h5ad(filename=settings.datasetdir.__str__() + "/" + output_file_name)
+    else:
+        adata = sc.read_h5ad(output_file_path)
     return adata